--- conflicted
+++ resolved
@@ -374,10 +374,7 @@
                 self.stimuli_description_file, index_col=0)
         if len(image_index) == 1:
             subj_info = self.stim_descriptions.iloc[image_index[0]]
-<<<<<<< HEAD
-
-=======
->>>>>>> d15d667c
+
             # checking whether annotation file for this trial exists.
             # This may not be the right place to call the download, and
             # re-opening the annotations for all images separately may be slowing things down
